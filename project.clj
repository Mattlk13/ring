--- conflicted
+++ resolved
@@ -1,4 +1,3 @@
-<<<<<<< HEAD
 (defproject ring "1.2.0-SNAPSHOT"
   :description "A Clojure web applications library."
   :url "https://github.com/ring-clojure/ring"
@@ -9,18 +8,6 @@
      [ring/ring-servlet "1.2.0-SNAPSHOT"]]
   :plugins
     [[lein-sub "0.2.1"]
-=======
-(defproject ring "1.1.7"
-  :description "A Clojure web applications library."
-  :url "https://github.com/ring-clojure/ring"
-  :dependencies
-    [[ring/ring-core "1.1.7"]
-     [ring/ring-devel "1.1.7"]
-     [ring/ring-jetty-adapter "1.1.7"]
-     [ring/ring-servlet "1.1.7"]]
-  :plugins
-    [[lein-sub "0.2.0"]
->>>>>>> 2f083a9f
      [codox "0.6.3"]]
   :sub
     ["ring-core"
@@ -28,11 +15,7 @@
      "ring-jetty-adapter"
      "ring-servlet"]
   :codox
-<<<<<<< HEAD
-    {:src-dir-uri "http://github.com/ring-clojure/ring/blob/1.1.6"
-=======
     {:src-dir-uri "http://github.com/ring-clojure/ring/blob/1.1.7"
->>>>>>> 2f083a9f
      :src-linenum-anchor-prefix "L"
      :sources ["ring-core/src"
                "ring-devel/src"
