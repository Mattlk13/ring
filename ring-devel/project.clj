--- conflicted
+++ resolved
@@ -1,20 +1,10 @@
-<<<<<<< HEAD
 (defproject ring/ring-devel "1.2.0-SNAPSHOT"
   :description "Ring development and debugging libraries."
   :url "https://github.com/ring-clojure/ring"
   :dependencies [[ring/ring-core "1.2.0-SNAPSHOT"]
                  [hiccup "1.0.0"]
                  [clj-stacktrace "0.2.5"]
-                 [ns-tracker "0.2.0"]]
+                 [ns-tracker "0.2.1"]]
   :profiles
   {:1.3 {:dependencies [[org.clojure/clojure "1.3.0"]]}
-   :1.4 {:dependencies [[org.clojure/clojure "1.4.0"]]}})
-=======
-(defproject ring/ring-devel "1.1.8"
-  :description "Ring development and debugging libraries."
-  :url "https://github.com/ring-clojure/ring"
-  :dependencies [[ring/ring-core "1.1.8"]
-                 [hiccup "1.0.0"]
-                 [clj-stacktrace "0.2.5"]
-                 [ns-tracker "0.2.1"]])
->>>>>>> 1a0328a7
+   :1.4 {:dependencies [[org.clojure/clojure "1.4.0"]]}})