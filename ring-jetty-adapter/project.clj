--- conflicted
+++ resolved
@@ -5,13 +5,8 @@
   :license {:name "The MIT License"
             :url "http://opensource.org/licenses/MIT"}
   :dependencies [[org.clojure/clojure "1.7.0"]
-<<<<<<< HEAD
-                 [ring/ring-core "1.8.1"]
-                 [ring/ring-servlet "1.8.1"]
-=======
                  [ring/ring-core "1.8.2"]
                  [ring/ring-servlet "1.8.2"]
->>>>>>> c3cb8ae6
                  [org.eclipse.jetty/jetty-server "9.4.31.v20200723"]]
   :aliases {"test-all" ["with-profile" "default:+1.8:+1.9:+1.10" "test"]}
   :profiles
