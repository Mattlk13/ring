(defproject ring/ring-jetty-adapter "1.9.5"
  :description "Ring Jetty adapter."
  :url "https://github.com/ring-clojure/ring"
  :scm {:dir ".."}
  :license {:name "The MIT License"
            :url "http://opensource.org/licenses/MIT"}
  :dependencies [[org.clojure/clojure "1.7.0"]
<<<<<<< HEAD
                 [ring/ring-core "1.9.4"]
                 [ring/ring-servlet "1.9.4"]
=======
                 [ring/ring-core "1.9.5"]
                 [ring/ring-servlet "1.9.5"]
>>>>>>> c998c5a6
                 [org.eclipse.jetty/jetty-server "9.4.44.v20210927"]]
  :aliases {"test-all" ["with-profile" "default:+1.8:+1.9:+1.10" "test"]}
  :profiles
  {:dev  {:dependencies [[clj-http "3.12.3"]
                         [less-awful-ssl "1.0.6"]]
          :jvm-opts ["-Dorg.eclipse.jetty.server.HttpChannelState.DEFAULT_TIMEOUT=500"]}
   :1.8  {:dependencies [[org.clojure/clojure "1.8.0"]]}
   :1.9  {:dependencies [[org.clojure/clojure "1.9.0"]]}
   :1.10 {:dependencies [[org.clojure/clojure "1.10.3"]]}})<|MERGE_RESOLUTION|>--- conflicted
+++ resolved
@@ -5,13 +5,8 @@
   :license {:name "The MIT License"
             :url "http://opensource.org/licenses/MIT"}
   :dependencies [[org.clojure/clojure "1.7.0"]
-<<<<<<< HEAD
-                 [ring/ring-core "1.9.4"]
-                 [ring/ring-servlet "1.9.4"]
-=======
                  [ring/ring-core "1.9.5"]
                  [ring/ring-servlet "1.9.5"]
->>>>>>> c998c5a6
                  [org.eclipse.jetty/jetty-server "9.4.44.v20210927"]]
   :aliases {"test-all" ["with-profile" "default:+1.8:+1.9:+1.10" "test"]}
   :profiles
