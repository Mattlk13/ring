(defproject ring/ring-servlet "1.2.1"
  :description "Ring servlet utilities."
  :url "https://github.com/ring-clojure/ring"
  :license {:name "The MIT License"
            :url "http://opensource.org/licenses/MIT"}
<<<<<<< HEAD
  :dependencies [[ring/ring-core "1.2.0"]]
=======
  :dependencies [[ring/ring-core "1.2.1"]]
>>>>>>> d891d881
  :profiles
  {:provided {:dependencies [[javax.servlet/servlet-api "2.5"]]}
   :dev {:dependencies [[javax.servlet/servlet-api "2.5"]]}
   :1.4 {:dependencies [[org.clojure/clojure "1.4.0"]]}
   :1.5 {:dependencies [[org.clojure/clojure "1.5.1"]]}})<|MERGE_RESOLUTION|>--- conflicted
+++ resolved
@@ -3,11 +3,7 @@
   :url "https://github.com/ring-clojure/ring"
   :license {:name "The MIT License"
             :url "http://opensource.org/licenses/MIT"}
-<<<<<<< HEAD
-  :dependencies [[ring/ring-core "1.2.0"]]
-=======
   :dependencies [[ring/ring-core "1.2.1"]]
->>>>>>> d891d881
   :profiles
   {:provided {:dependencies [[javax.servlet/servlet-api "2.5"]]}
    :dev {:dependencies [[javax.servlet/servlet-api "2.5"]]}
