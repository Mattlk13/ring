--- conflicted
+++ resolved
@@ -1,14 +1,7 @@
-<<<<<<< HEAD
-(defproject ring/ring-servlet "0.2.6"
-  :description "Ring servlet utilities."
-  :url "http://github.com/mmcgrana/ring"
-  :dependencies [[ring/ring-core "0.2.6"]
-=======
 (defproject ring/ring-servlet "0.3.0-beta1"
   :description "Ring servlet utilities."
   :url "http://github.com/mmcgrana/ring"
   :dependencies [[ring/ring-core "0.3.0-beta1"]
->>>>>>> 720c6772
                  [javax.servlet/servlet-api "2.5"]]
   :dev-dependencies [[lein-clojars "0.6.0"]
                      [swank-clojure "1.2.1"]])